--- conflicted
+++ resolved
@@ -12,11 +12,8 @@
 
 from pymtl3 import *
 
-<<<<<<< HEAD
-=======
 # Total number of operations that are supported by FUs.
 # Needs to be updated once more operations are added/supported.
->>>>>>> ecae2ed3
 NUM_OPTS = 64
 
 OPT_START                 = Bits6( 0  )
