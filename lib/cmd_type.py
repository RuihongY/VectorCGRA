--- conflicted
+++ resolved
@@ -14,35 +14,7 @@
 
 # Total number of commands that are supported/recognized by controller.
 # Needs to be updated once more commands are added/supported.
-<<<<<<< HEAD
-NUM_CMDS = 11
-
-CMD_LAUNCH                  = 0
-CMD_PAUSE                   = 1
-CMD_TERMINATE               = 2
-CMD_CONFIG                  = 3
-CMD_LOAD_REQUEST            = 4
-CMD_LOAD_RESPONSE           = 5
-CMD_STORE_REQUEST           = 6
-CMD_CONST                   = 7
-CMD_COMPLETE                = 8
-CMD_CONFIG_TOTAL_CTRL_COUNT = 9
-CMD_CONFIG_COUNT_PER_ITER   = 10
-
-CMD_SYMBOL_DICT = {
-  CMD_LAUNCH:                  "(LAUNCH_KERNEL)",
-  CMD_PAUSE:                   "(PAUSE_EXECUTION)",
-  CMD_TERMINATE:               "(TERMINATE_EXECUTION)",
-  CMD_CONFIG:                  "(PRELOADING_KERNEL_CONFIG)",
-  CMD_LOAD_REQUEST:            "(LOAD_REQUEST)",
-  CMD_LOAD_RESPONSE:           "(LOAD_RESPONSE)",
-  CMD_STORE_REQUEST:           "(STORE_REQUEST)",
-  CMD_CONST:                   "(CONST_DATA)",
-  CMD_COMPLETE:                "(COMPLETE_EXECUTION)",
-  CMD_CONFIG_TOTAL_CTRL_COUNT: "(PRELOAD_CONFIG_COUNT)",
-  CMD_CONFIG_COUNT_PER_ITER:   "(PRELOAD_CONFIG_COUNT_PER_ITER)"
-=======
-NUM_CMDS = 12
+NUM_CMDS = 14
 
 CMD_LAUNCH                           = 0
 CMD_PAUSE                            = 1
@@ -51,11 +23,13 @@
 CMD_CONFIG_PROLOGUE_FU               = 4
 CMD_CONFIG_PROLOGUE_FU_CROSSBAR      = 5
 CMD_CONFIG_PROLOGUE_ROUTING_CROSSBAR = 6
-CMD_LOAD_REQUEST                     = 7
-CMD_LOAD_RESPONSE                    = 8
-CMD_STORE_REQUEST                    = 9
-CMD_CONST                            = 10
-CMD_COMPLETE                         = 11
+CMD_CONFIG_TOTAL_CTRL_COUNT          = 7
+CMD_CONFIG_COUNT_PER_ITER            = 8
+CMD_LOAD_REQUEST                     = 9
+CMD_LOAD_RESPONSE                    = 10
+CMD_STORE_REQUEST                    = 11
+CMD_CONST                            = 12
+CMD_COMPLETE                         = 13
 
 CMD_SYMBOL_DICT = {
   CMD_LAUNCH:                           "(LAUNCH_KERNEL)",
@@ -65,10 +39,11 @@
   CMD_CONFIG_PROLOGUE_FU:               "(PRELOADING_PROLOGUE_FU)",
   CMD_CONFIG_PROLOGUE_FU_CROSSBAR:      "(PRELOADING_PROLOGUE_FU_CROSSBAR)",
   CMD_CONFIG_PROLOGUE_ROUTING_CROSSBAR: "(PRELOADING_PROLOGUE_ROUTING_CROSSBAR)",
+  CMD_CONFIG_TOTAL_CTRL_COUNT:          "(PRELOAD_CONFIG_COUNT)",
+  CMD_CONFIG_COUNT_PER_ITER:            "(PRELOAD_CONFIG_COUNT_PER_ITER)",
   CMD_LOAD_REQUEST:                     "(LOAD_REQUEST)",
   CMD_LOAD_RESPONSE:                    "(LOAD_RESPONSE)",
   CMD_STORE_REQUEST:                    "(STORE_REQUEST)",
   CMD_CONST:                            "(CONST_DATA)",
   CMD_COMPLETE:                         "(COMPLETE_EXECUTION)"
->>>>>>> b5fffc5c
 }
